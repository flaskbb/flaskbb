#!/usr/bin/env python
# -*- coding: utf-8 -*-

import os
import sys

from setuptools import find_packages, setup
from setuptools.command.test import test as TestCommand


class PyTestCommand(TestCommand):
    user_options = [("pytest-args=", "a", "Arguments to pass to py.test")]

    def initialize_options(self):
        TestCommand.initialize_options(self)
        self.pytest_args = []

    def finalize_options(self):
        TestCommand.finalize_options(self)
        self.test_args = []
        self.test_suite = True

    def run_tests(self):
        import pytest  # noqa

        errno = pytest.main(self.pytest_args)
        sys.exit(errno)


def read(*parts):
    here = os.path.abspath(os.path.dirname(__file__))
    with open(os.path.join(here, *parts), "r") as fp:
        return fp.read()


long_description = read("README.md")
install_requires = [
    "alembic>=0.9.9",
    "amqp>=2.3.2",
    "attrs>=18.1.0",
    "Babel>=2.6.0",
    "billiard>=3.5.0.3",
    "blinker>=1.4",
    "celery>=4.2.0",
    "certifi>=2018.4.16",
    "chardet>=3.0.4",
    "click>=6.7",
    "click-log>=0.3.2",
    "enum34>=1.1.6",
    "Flask>=1.0.2",
    "Flask-Alembic>=2.0.1",
    "flask-allows>=0.6.0",
    "Flask-BabelPlus>=2.1.1",
    "Flask-Caching>=1.4.0",
    "Flask-DebugToolbar>=0.10.1",
    "flask-debugtoolbar-warnings>=0.1.0",
    "Flask-Limiter>=1.0.1",
    "Flask-Login>=0.4.1",
    "Flask-Mail>=0.9.1",
    "Flask-Redis>=0.3.0",
    "Flask-SQLAlchemy>=2.3.2",
    "Flask-Themes2>=0.1.4",
    "flask-whooshee>=0.6.0",
    "Flask-WTF>=0.14.2",
    "flaskbb-plugin-conversations>=1.0.3",
    "flaskbb-plugin-portal>=1.1.1",
    "idna>=2.7",
    "itsdangerous>=0.24",
    "Jinja2>=2.10",
    "kombu>=4.2.1",
    "limits>=1.3",
    "Mako>=1.0.7",
    "MarkupSafe>=1.0",
    "mistune>=0.8.3",
    "olefile>=0.45.1",
    "Pillow>=5.1.0",
    "pluggy>=0.6.0",
    "Pygments>=2.2.0",
    "python-dateutil>=2.7.3",
    "python-editor>=1.0.3",
    "pytz>=2018.4",
    "redis>=2.10.6",
    "requests>=2.19.1",
    "simplejson>=3.15.0",
    "six>=1.11.0",
    "speaklater>=1.3",
    "SQLAlchemy>=1.2.8",
    "SQLAlchemy-Utils>=0.33.3",
    "Unidecode>=1.0.22",
    "urllib3>=1.23",
    "vine>=1.1.4",
    "Werkzeug>=0.14.1",
    "Whoosh>=2.7.4",
    "WTForms>=2.2.1",
]

extras_require = {"postgres": ["psycopg2-binary"]}

tests_require = ["py", "pytest", "pytest-cov", "cov-core", "coverage"]

setup(
<<<<<<< HEAD
    name="FlaskBB",
    version="2.0.1",
    url="https://flaskbb.org",
=======
    name='FlaskBB',
    version="2.0.2",
    url='https://flaskbb.org',
>>>>>>> 9fc14489
    project_urls={
        "Documentation": "https://flaskbb.readthedocs.io/en/latest/",
        "Code": "https://github.com/flaskbb/flaskbb",
        "Issue Tracker": "https://github.com/flaskbb/flaskbb",
    },
    license="BSD",
    author="Peter Justin",
    author_email="peter.justin@outlook.com",
    description="A classic Forum Software in Python using Flask.",
    long_description=long_description,
    long_description_content_type="text/markdown",
    packages=find_packages(),
    include_package_data=True,
    zip_safe=False,
    platforms="any",
    entry_points="""
        [console_scripts]
        flaskbb=flaskbb.cli:flaskbb
    """,
    python_requires=">=2.7,!=3.0.*,!=3.1.*,!=3.2.*,!=3.3.*",
    install_requires=install_requires,
    extras_require=extras_require,
    tests_require=tests_require,
    test_suite="tests",
    classifiers=[
        "Development Status :: 4 - Beta",
        "Environment :: Web Environment",
        "Intended Audience :: Developers",
        "Intended Audience :: End Users/Desktop",
        "License :: OSI Approved :: BSD License",
        "Operating System :: OS Independent",
        "Programming Language :: Python",
        "Programming Language :: Python :: 3",
        "Topic :: Internet :: WWW/HTTP :: Dynamic Content",
        "Topic :: Software Development :: Libraries :: Python Modules",
    ],
    cmdclass={"test": PyTestCommand},
)<|MERGE_RESOLUTION|>--- conflicted
+++ resolved
@@ -99,15 +99,9 @@
 tests_require = ["py", "pytest", "pytest-cov", "cov-core", "coverage"]
 
 setup(
-<<<<<<< HEAD
     name="FlaskBB",
-    version="2.0.1",
+    version="2.0.2",
     url="https://flaskbb.org",
-=======
-    name='FlaskBB',
-    version="2.0.2",
-    url='https://flaskbb.org',
->>>>>>> 9fc14489
     project_urls={
         "Documentation": "https://flaskbb.readthedocs.io/en/latest/",
         "Code": "https://github.com/flaskbb/flaskbb",
