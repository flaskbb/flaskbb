# -*- coding: utf-8 -*-
"""
    flaskbb.utils.helpers
    ~~~~~~~~~~~~~~~~~~~~~

    A few helpers that are used by flaskbb

    :copyright: (c) 2014 by the FlaskBB Team.
    :license: BSD, see LICENSE for more details.
"""
import ast
import re
import time
import itertools
import operator
import os
import glob
from datetime import datetime, timedelta
from pkg_resources import get_distribution
from email import message_from_string
from pytz import UTC
from PIL import ImageFile
from functools import wraps

import requests
import unidecode
<<<<<<< HEAD
from flask import current_app, session, url_for, flash, redirect, request
=======
from flask import session, url_for, flash, redirect, request, g
>>>>>>> 7edda86c
from jinja2 import Markup
from babel.core import get_locale_identifier
from babel.dates import format_timedelta as babel_format_timedelta
from flask_babelplus import lazy_gettext as _
from flask_themes2 import render_theme_template, get_themes_list
from flask_login import current_user

from werkzeug.local import LocalProxy

from flaskbb._compat import range_method, text_type, iteritems, to_unicode, to_bytes
from flaskbb.extensions import redis_store, babel
from flaskbb.utils.settings import flaskbb_config
from flaskbb.utils.markup import markdown
from flask_allows import Permission

_punct_re = re.compile(r'[\t !"#$%&\'()*\-/<=>?@\[\\\]^_`{|},.]+')


def slugify(text, delim=u'-'):
    """Generates an slightly worse ASCII-only slug.
    Taken from the Flask Snippets page.

   :param text: The text which should be slugified
   :param delim: Default "-". The delimeter for whitespace
    """
    text = unidecode.unidecode(text)
    result = []
    for word in _punct_re.split(text.lower()):
        if word:
            result.append(word)
    return text_type(delim.join(result))


def redirect_or_next(endpoint, **kwargs):
    """Redirects the user back to the page they were viewing or to a specified
    endpoint. Wraps Flasks :func:`Flask.redirect` function.

    :param endpoint: The fallback endpoint.
    """
    return redirect(
        request.args.get('next') or endpoint, **kwargs
    )


def render_template(template, **context):  # pragma: no cover
    """A helper function that uses the `render_theme_template` function
    without needing to edit all the views
    """
    if current_user.is_authenticated and current_user.theme:
        theme = current_user.theme
    else:
        theme = session.get('theme', flaskbb_config['DEFAULT_THEME'])
    return render_theme_template(theme, template, **context)


def do_topic_action(topics, user, action, reverse):
    """Executes a specific action for topics. Returns a list with the modified
    topic objects.

    :param topics: A iterable with ``Topic`` objects.
    :param user: The user object which wants to perform the action.
    :param action: One of the following actions: locked, important and delete.
    :param reverse: If the action should be done in a reversed way.
                    For example, to unlock a topic, ``reverse`` should be
                    set to ``True``.
    """
    from flaskbb.utils.requirements import (IsAtleastModeratorInForum,
                                            CanDeleteTopic)

    from flaskbb.user.models import User
    from flaskbb.forum.models import Post

    if not Permission(IsAtleastModeratorInForum(forum=topics[0].forum)):
        flash(_("You do not have the permissions to execute this "
                "action."), "danger")
        return False

    modified_topics = 0
    if action != "delete":

        for topic in topics:
            if getattr(topic, action) and not reverse:
                continue

            setattr(topic, action, not reverse)
            modified_topics += 1
            topic.save()
    elif action == "delete":
        for topic in topics:
            if not Permission(CanDeleteTopic):
                flash(_("You do not have the permissions to delete this "
                        "topic."), "danger")
                return False

            involved_users = User.query.filter(Post.topic_id == topic.id,
                                               User.id == Post.user_id).all()
            modified_topics += 1
            topic.delete(involved_users)

    return modified_topics


def get_categories_and_forums(query_result, user):
    """Returns a list with categories. Every category has a list for all
    their associated forums.

    The structure looks like this::
        [(<Category 1>,
          [(<Forum 1>, None),
           (<Forum 2>, <flaskbb.forum.models.ForumsRead at 0x38fdb50>)]),
         (<Category 2>,
          [(<Forum 3>, None),
          (<Forum 4>, None)])]

    and to unpack the values you can do this::
        In [110]: for category, forums in x:
           .....:     print category
           .....:     for forum, forumsread in forums:
           .....:         print "\t", forum, forumsread

   This will print something like this:
        <Category 1>
            <Forum 1> None
            <Forum 2> <flaskbb.forum.models.ForumsRead object at 0x38fdb50>
        <Category 2>
            <Forum 3> None
            <Forum 4> None

    :param query_result: A tuple (KeyedTuple) with all categories and forums

    :param user: The user object is needed because a signed out user does not
                 have the ForumsRead relation joined.
    """
    it = itertools.groupby(query_result, operator.itemgetter(0))

    forums = []

    if user.is_authenticated:
        for key, value in it:
            forums.append((key, [(item[1], item[2]) for item in value]))
    else:
        for key, value in it:
            forums.append((key, [(item[1], None) for item in value]))

    return forums


def get_forums(query_result, user):
    """Returns a tuple which contains the category and the forums as list.
    This is the counterpart for get_categories_and_forums and especially
    usefull when you just need the forums for one category.

    For example::
        (<Category 2>,
          [(<Forum 3>, None),
          (<Forum 4>, None)])

    :param query_result: A tuple (KeyedTuple) with all categories and forums

    :param user: The user object is needed because a signed out user does not
                 have the ForumsRead relation joined.
    """
    it = itertools.groupby(query_result, operator.itemgetter(0))

    if user.is_authenticated:
        for key, value in it:
            forums = key, [(item[1], item[2]) for item in value]
    else:
        for key, value in it:
            forums = key, [(item[1], None) for item in value]

    return forums


def forum_is_unread(forum, forumsread, user):
    """Checks if a forum is unread

    :param forum: The forum that should be checked if it is unread

    :param forumsread: The forumsread object for the forum

    :param user: The user who should be checked if he has read the forum
    """
    # If the user is not signed in, every forum is marked as read
    if not user.is_authenticated:
        return False

    read_cutoff = time_utcnow() - timedelta(
        days=flaskbb_config["TRACKER_LENGTH"])

    # disable tracker if TRACKER_LENGTH is set to 0
    if flaskbb_config["TRACKER_LENGTH"] == 0:
        return False

    # If there are no topics in the forum, mark it as read
    if forum and forum.topic_count == 0:
        return False

    # check if the last post is newer than the tracker length
    if forum.last_post_created < read_cutoff:
        return False

    # If the user hasn't visited a topic in the forum - therefore,
    # forumsread is None and we need to check if it is still unread
    if forum and not forumsread:
        return forum.last_post_created > read_cutoff

    try:
        # check if the forum has been cleared and if there is a new post
        # since it have been cleared
        if forum.last_post_created > forumsread.cleared:
            if forum.last_post_created < forumsread.last_read:
                return False
    except TypeError:
        pass

    # else just check if the user has read the last post
    return forum.last_post_created > forumsread.last_read


def topic_is_unread(topic, topicsread, user, forumsread=None):
    """Checks if a topic is unread.

    :param topic: The topic that should be checked if it is unread

    :param topicsread: The topicsread object for the topic

    :param user: The user who should be checked if he has read the last post
                 in the topic

    :param forumsread: The forumsread object in which the topic is. If you
                       also want to check if the user has marked the forum as
                       read, than you will also need to pass an forumsread
                       object.
    """
    if not user.is_authenticated:
        return False

    read_cutoff = time_utcnow() - timedelta(
        days=flaskbb_config["TRACKER_LENGTH"])

    # disable tracker if read_cutoff is set to 0
    if flaskbb_config["TRACKER_LENGTH"] == 0:
        return False

    # check read_cutoff
    if topic.last_post.date_created < read_cutoff:
        return False

    # topicsread is none if the user has marked the forum as read
    # or if he hasn't visited the topic yet
    if topicsread is None:
        # user has cleared the forum - check if there is a new post
        if forumsread and forumsread.cleared is not None:
            return forumsread.cleared < topic.last_post.date_created

        # user hasn't read the topic yet, or there is a new post since the user
        # has marked the forum as read
        return True

    # check if there is a new post since the user's last topic visit
    return topicsread.last_read < topic.last_post.date_created


def mark_online(user_id, guest=False):  # pragma: no cover
    """Marks a user as online

    :param user_id: The id from the user who should be marked as online

    :param guest: If set to True, it will add the user to the guest activity
                  instead of the user activity.

    Ref: http://flask.pocoo.org/snippets/71/
    """
    user_id = to_bytes(user_id)
    now = int(time.time())
    expires = now + (flaskbb_config['ONLINE_LAST_MINUTES'] * 60) + 10
    if guest:
        all_users_key = 'online-guests/%d' % (now // 60)
        user_key = 'guest-activity/%s' % user_id
    else:
        all_users_key = 'online-users/%d' % (now // 60)
        user_key = 'user-activity/%s' % user_id
    p = redis_store.pipeline()
    p.sadd(all_users_key, user_id)
    p.set(user_key, now)
    p.expireat(all_users_key, expires)
    p.expireat(user_key, expires)
    p.execute()


def get_online_users(guest=False):  # pragma: no cover
    """Returns all online users within a specified time range

    :param guest: If True, it will return the online guests
    """
    current = int(time.time()) // 60
    minutes = range_method(flaskbb_config['ONLINE_LAST_MINUTES'])
    if guest:
        users = redis_store.sunion(['online-guests/%d' % (current - x)
                                   for x in minutes])
    else:
        users = redis_store.sunion(['online-users/%d' % (current - x)
                                   for x in minutes])

    return [to_unicode(u) for u in users]


def crop_title(title, length=None, suffix="..."):
    """Crops the title to a specified length

    :param title: The title that should be cropped

    :param suffix: The suffix which should be appended at the
                   end of the title.
    """
    length = flaskbb_config['TITLE_LENGTH'] if length is None else length

    if len(title) <= length:
        return title

    return title[:length].rsplit(' ', 1)[0] + suffix


def render_markup(text):
    """Renders the given text as markdown

    :param text: The text that should be rendered as markdown
    """
    return Markup(markdown.render(text))


def is_online(user):
    """A simple check to see if the user was online within a specified
    time range

    :param user: The user who needs to be checked
    """
    return user.lastseen >= time_diff()


def time_utcnow():
    """Returns a timezone aware utc timestamp."""
    return datetime.now(UTC)


def time_diff():
    """Calculates the time difference between now and the ONLINE_LAST_MINUTES
    variable from the configuration.
    """
    now = time_utcnow()
    diff = now - timedelta(minutes=flaskbb_config['ONLINE_LAST_MINUTES'])
    return diff


def format_date(value, format='%Y-%m-%d'):
    """Returns a formatted time string

    :param value: The datetime object that should be formatted

    :param format: How the result should look like. A full list of available
                   directives is here: http://goo.gl/gNxMHE
    """
    return value.strftime(format)


def format_timedelta(delta, **kwargs):
    """Wrapper around babel's format_timedelta to make it user language
    aware.
    """
    locale = flaskbb_config.get("DEFAULT_LANGUAGE", "en")
    if current_user.is_authenticated and current_user.language is not None:
        locale = current_user.language

    return babel_format_timedelta(delta, locale=locale, **kwargs)


def time_since(time):  # pragma: no cover
    """Returns a string representing time since e.g.
    3 days ago, 5 hours ago.

    :param time: A datetime object
    """
    delta = time - time_utcnow()
    return format_timedelta(delta, add_direction=True)


def format_quote(username, content):
    """Returns a formatted quote depending on the markup language.

    :param username: The username of a user.
    :param content: The content of the quote
    """
    profile_url = url_for('user.profile', username=username)
    content = "\n> ".join(content.strip().split('\n'))
    quote = u"**[{username}]({profile_url}) wrote:**\n> {content}\n".\
            format(username=username, profile_url=profile_url, content=content)

    return quote


def get_image_info(url):
    """Returns the content-type, image size (kb), height and width of
    an image without fully downloading it.

    :param url: The URL of the image.
    """
    r = requests.get(url, stream=True)
    image_size = r.headers.get("content-length")
    image_size = float(image_size) / 1000  # in kilobyte
    image_max_size = 10000
    image_data = {
        "content_type": "",
        "size": image_size,
        "width": 0,
        "height": 0
    }

    # lets set a hard limit of 10MB
    if image_size > image_max_size:
        return image_data

    data = None
    parser = ImageFile.Parser()

    while True:
        data = r.raw.read(1024)
        if not data:
            break

        parser.feed(data)
        if parser.image:
            image_data["content_type"] = parser.image.format
            image_data["width"] = parser.image.size[0]
            image_data["height"] = parser.image.size[1]
            break

    return image_data


def check_image(url):
    """A little wrapper for the :func:`get_image_info` function.
    If the image doesn't match the ``flaskbb_config`` settings it will
    return a tuple with a the first value is the custom error message and
    the second value ``False`` for not passing the check.
    If the check is successful, it will return ``None`` for the error message
    and ``True`` for the passed check.

    :param url: The image url to be checked.
    """
    img_info = get_image_info(url)
    error = None

    if img_info["size"] > flaskbb_config["AVATAR_SIZE"]:
        error = "Image is too big! {}kb are allowed.".format(
            flaskbb_config["AVATAR_SIZE"]
        )
        return error, False

    if not img_info["content_type"] in flaskbb_config["AVATAR_TYPES"]:
        error = "Image type {} is not allowed. Allowed types are: {}".format(
            img_info["content_type"],
            ", ".join(flaskbb_config["AVATAR_TYPES"])
        )
        return error, False

    if img_info["width"] > flaskbb_config["AVATAR_WIDTH"]:
        error = "Image is too wide! {}px width is allowed.".format(
            flaskbb_config["AVATAR_WIDTH"]
        )
        return error, False

    if img_info["height"] > flaskbb_config["AVATAR_HEIGHT"]:
        error = "Image is too high! {}px height is allowed.".format(
            flaskbb_config["AVATAR_HEIGHT"]
        )
        return error, False

    return error, True


def get_alembic_branches():
    """Returns a tuple with (branchname, plugin_dir) combinations.
    The branchname is the name of plugin directory which should also be
    the unique identifier of the plugin.
    """
    basedir = os.path.dirname(os.path.dirname(__file__))
    plugin_migration_dirs = glob.glob(
        "{}/*/migrations".format(os.path.join(basedir, "plugins"))
    )
    branches_dirs = [
        tuple([os.path.basename(os.path.dirname(p)), p])
        for p in plugin_migration_dirs
    ]

    return branches_dirs


def get_available_themes():
    """Returns a list that contains all available themes. The items in the
    list are tuples where the first item of the tuple is the identifier and
    the second one the name of the theme.
    For example::

        [('aurora_mod', 'Aurora Mod')]
    """
    return [(theme.identifier, theme.name) for theme in get_themes_list()]


def get_available_languages():
    """Returns a list that contains all available languages. The items in the
    list are tuples where the first item of the tuple is the locale
    identifier (i.e. de_AT) and the second one the display name of the locale.
    For example::

        [('de_AT', 'Deutsch (Österreich)')]
    """
    return [
        (get_locale_identifier((l.language, l.territory)), l.display_name)
        for l in babel.list_translations()
    ]


def app_config_from_env(app, prefix="FLASKBB_"):
    """Retrieves the configuration variables from the environment.
    Set your environment variables like this::

        export FLASKBB_SECRET_KEY="your-secret-key"

    and based on the prefix, it will set the actual config variable
    on the ``app.config`` object.

    :param app: The application object.
    :param prefix: The prefix of the environment variables.
    """
    for key, value in iteritems(os.environ):
        if key.startswith(prefix):
            key = key[len(prefix):]
            try:
                value = ast.literal_eval(value)
            except (ValueError, SyntaxError):
                pass
            app.config[key] = value
    return app


class ReverseProxyPathFix(object):
    """Wrap the application in this middleware and configure the
    front-end server to add these headers, to let you quietly bind
    this to a URL other than / and to an HTTP scheme that is
    different than what is used locally.
    http://flask.pocoo.org/snippets/35/

    In wsgi.py::

        from flaskbb.utils.helpers import ReverseProxyPathFix
        flaskbb = create_app(config="flaskbb.cfg")
        flaskbb.wsgi_app = ReverseProxyPathFix(flaskbb.wsgi_app)

    and in nginx::

        location /forums {
            proxy_pass http://127.0.0.1:8000;
            proxy_set_header Host $host;
            proxy_set_header X-Forwarded-For $proxy_add_x_forwarded_for;
            proxy_set_header X-Scheme $scheme;
            proxy_set_header X-Script-Name /forums;  # this part here
        }

    :param app: the WSGI application
    :param force_https: Force HTTPS on all routes. Defaults to ``False``.
    """

    def __init__(self, app, force_https=False):
        self.app = app
        self.force_https = force_https

    def __call__(self, environ, start_response):
        script_name = environ.get('HTTP_X_SCRIPT_NAME', '')
        if script_name:
            environ['SCRIPT_NAME'] = script_name
            path_info = environ.get('PATH_INFO', '')
            if path_info and path_info.startswith(script_name):
                environ['PATH_INFO'] = path_info[len(script_name):]
        server = environ.get('HTTP_X_FORWARDED_SERVER_CUSTOM',
                             environ.get('HTTP_X_FORWARDED_SERVER', ''))
        if server:
            environ['HTTP_HOST'] = server

        scheme = environ.get('HTTP_X_SCHEME', '')

        if scheme:
            environ['wsgi.url_scheme'] = scheme

        if self.force_https:
            environ['wsgi.url_scheme'] = 'https'

        return self.app(environ, start_response)


def real(obj):
    """Unwraps a werkzeug.local.LocalProxy object if given one,
    else returns the object.
    """
    if isinstance(obj, LocalProxy):
        return obj._get_current_object()
    return obj


<<<<<<< HEAD
def parse_pkg_metadata(dist_name):
    raw_metadata = get_distribution(dist_name).get_metadata('PKG-INFO')
    metadata = {}

    # lets use the Parser from email to parse our metadata :)
    for key, value in message_from_string(raw_metadata).items():
        metadata[key.replace('-', '_').lower()] = value

    return metadata


def validate_plugin(name):  # better name?
    """Tries to look up the plugin by name. Upon failure it will flash
    a message and abort. Returns the plugin module on success.
    """
    plugin_module = current_app.pluggy.get_plugin(name)
    if plugin_module is None:
        flash(_("Plugin %(plugin)s not found.", plugin=name), "error")
        return redirect(url_for("management.plugins"))
    return plugin_module
=======
def anonymous_required(f):

    @wraps(f)
    def wrapper(*a, **k):
        if current_user is not None and current_user.is_authenticated:
            return redirect_or_next(url_for('forum.index'))
        return f(*a, **k)

    return wrapper


def enforce_recaptcha(limiter):
    current_limit = getattr(g, 'view_rate_limit', None)
    login_recaptcha = False
    if current_limit is not None:
        window_stats = limiter.limiter.get_window_stats(*current_limit)
        stats_diff = flaskbb_config["AUTH_REQUESTS"] - window_stats[1]
        login_recaptcha = stats_diff >= flaskbb_config["LOGIN_RECAPTCHA"]
    return login_recaptcha


def registration_enabled(f):

    @wraps(f)
    def wrapper(*a, **k):
        if not flaskbb_config["REGISTRATION_ENABLED"]:
            flash(_("The registration has been disabled."), "info")
            return redirect_or_next(url_for("forum.index"))
        return f(*a, **k)

    return wrapper


def requires_unactivated(f):

    @wraps(f)
    def wrapper(*a, **k):
        if current_user.is_active or not flaskbb_config["ACTIVATE_ACCOUNT"]:
            flash(_("This account is already activated."), "info")
            return redirect(url_for('forum.index'))
        return f(*a, **k)
    return wrapper


def register_view(bp_or_app, routes, view_func, *args, **kwargs):
    for route in routes:
        bp_or_app.add_url_rule(route, view_func=view_func, *args, **kwargs)
>>>>>>> 7edda86c
<|MERGE_RESOLUTION|>--- conflicted
+++ resolved
@@ -9,40 +9,36 @@
     :license: BSD, see LICENSE for more details.
 """
 import ast
-import re
-import time
+import glob
 import itertools
 import operator
 import os
-import glob
+import re
+import time
 from datetime import datetime, timedelta
+from email import message_from_string
+from functools import wraps
+
 from pkg_resources import get_distribution
-from email import message_from_string
-from pytz import UTC
-from PIL import ImageFile
-from functools import wraps
 
 import requests
 import unidecode
-<<<<<<< HEAD
-from flask import current_app, session, url_for, flash, redirect, request
-=======
-from flask import session, url_for, flash, redirect, request, g
->>>>>>> 7edda86c
-from jinja2 import Markup
 from babel.core import get_locale_identifier
 from babel.dates import format_timedelta as babel_format_timedelta
+from flask import current_app, flash, g, redirect, request, session, url_for
+from flask_allows import Permission
 from flask_babelplus import lazy_gettext as _
-from flask_themes2 import render_theme_template, get_themes_list
 from flask_login import current_user
-
+from flask_themes2 import get_themes_list, render_theme_template
+from flaskbb._compat import (iteritems, range_method, text_type, to_bytes,
+                             to_unicode)
+from flaskbb.extensions import babel, redis_store
+from flaskbb.utils.markup import markdown
+from flaskbb.utils.settings import flaskbb_config
+from jinja2 import Markup
+from PIL import ImageFile
+from pytz import UTC
 from werkzeug.local import LocalProxy
-
-from flaskbb._compat import range_method, text_type, iteritems, to_unicode, to_bytes
-from flaskbb.extensions import redis_store, babel
-from flaskbb.utils.settings import flaskbb_config
-from flaskbb.utils.markup import markdown
-from flask_allows import Permission
 
 _punct_re = re.compile(r'[\t !"#$%&\'()*\-/<=>?@\[\\\]^_`{|},.]+')
 
@@ -638,7 +634,6 @@
     return obj
 
 
-<<<<<<< HEAD
 def parse_pkg_metadata(dist_name):
     raw_metadata = get_distribution(dist_name).get_metadata('PKG-INFO')
     metadata = {}
@@ -659,7 +654,8 @@
         flash(_("Plugin %(plugin)s not found.", plugin=name), "error")
         return redirect(url_for("management.plugins"))
     return plugin_module
-=======
+
+
 def anonymous_required(f):
 
     @wraps(f)
@@ -706,5 +702,4 @@
 
 def register_view(bp_or_app, routes, view_func, *args, **kwargs):
     for route in routes:
-        bp_or_app.add_url_rule(route, view_func=view_func, *args, **kwargs)
->>>>>>> 7edda86c
+        bp_or_app.add_url_rule(route, view_func=view_func, *args, **kwargs)