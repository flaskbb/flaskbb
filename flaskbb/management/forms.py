# -*- coding: utf-8 -*-
"""
    flaskbb.management.forms
    ~~~~~~~~~~~~~~~~~~~~~~~~

    It provides the forms that are needed for the management views.

    :copyright: (c) 2014 by the FlaskBB Team.
    :license: BSD, see LICENSE for more details.
"""
from flask.ext.wtf import Form
from wtforms import (StringField, TextAreaField, PasswordField, IntegerField,
                     BooleanField, SelectField, DateField)
from wtforms.validators import (DataRequired, Optional, Email, regexp, Length, URL,
                                ValidationError)

from wtforms.ext.sqlalchemy.fields import (QuerySelectField,
                                           QuerySelectMultipleField)

from flaskbb.utils.widgets import SelectDateWidget
from flaskbb.extensions import db
from flaskbb.forum.models import Forum, Category
from flaskbb.user.models import User, Group

USERNAME_RE = r'^[\w.+-]+$'
is_username = regexp(USERNAME_RE,
                     message=("You can only use letters, numbers or dashes"))


def selectable_forums():
    return Forum.query.order_by(Forum.position)


def selectable_categories():
    return Category.query.order_by(Category.position)


def select_primary_group():
    return Group.query.filter(not Group.guest).order_by(Group.id)


class UserForm(Form):
    username = StringField("Username", validators=[
        DataRequired(message="A username is required."),
        is_username])

    email = StringField("E-Mail", validators=[
        DataRequired(message="A E-Mail address is required."),
        Email(message="This email is invalid")])

    password = PasswordField("Password", validators=[
        Optional()])

    birthday = DateField("Birthday", format="%d %m %Y",
                         widget=SelectDateWidget(),
                         validators=[Optional()])

    gender = SelectField("Gender", default="None", choices=[
        ("None", ""),
        ("Male", "Male"),
        ("Female", "Female")])

    location = StringField("Location", validators=[
        Optional()])

    website = StringField("Website", validators=[
        Optional(), URL()])

    avatar = StringField("Avatar", validators=[
        Optional(), URL()])

    signature = TextAreaField("Forum Signature", validators=[
        Optional(), Length(min=0, max=250)])

    notes = TextAreaField("Notes", validators=[
        Optional(), Length(min=0, max=5000)])

    primary_group = QuerySelectField(
        "Primary Group",
        query_factory=select_primary_group,
        get_label="name")

    secondary_groups = QuerySelectMultipleField(
        "Secondary Groups",
        # TODO: Template rendering errors "NoneType is not callable"
        #       without this, figure out why.
        query_factory=select_primary_group,
        get_label="name")

    def validate_username(self, field):
        if hasattr(self, "user"):
            user = User.query.filter(
                db.and_(
                    User.username.like(field.data),
                    db.not_(User.id == self.user.id)
                )
            ).first()
        else:
            user = User.query.filter(User.username.like(field.data)).first()

        if user:
            raise ValidationError("This username is taken")

    def validate_email(self, field):
        if hasattr(self, "user"):
            user = User.query.filter(
                db.and_(
                    User.email.like(field.data),
                    db.not_(User.id == self.user.id)
                )
            ).first()
        else:
            user = User.query.filter(User.email.like(field.data)).first()

        if user:
            raise ValidationError("This email is taken")

    def save(self):
        user = User(**self.data)
        return user.save()


class AddUserForm(UserForm):
    pass


class EditUserForm(UserForm):
    def __init__(self, user, *args, **kwargs):
        self.user = user
        kwargs['obj'] = self.user
        super(UserForm, self).__init__(*args, **kwargs)


class GroupForm(Form):
    name = StringField("Group Name", validators=[
        DataRequired(message="Group name required")])

    description = TextAreaField("Description", validators=[
        Optional()])

    admin = BooleanField(
        "Is Admin Group?",
        description="With this option the group has access to the admin panel."
    )
    super_mod = BooleanField(
        "Is Super Moderator Group?",
        description="Check this if the users in this group are allowed to \
                     moderate every forum"
    )
    mod = BooleanField(
        "Is Moderator Group?",
        description="Check this if the users in this group are allowed to \
                     moderate specified forums"
    )
    banned = BooleanField(
        "Is Banned Group?",
        description="Only one Banned group is allowed"
    )
    guest = BooleanField(
        "Is Guest Group?",
        description="Only one Guest group is allowed"
    )
    editpost = BooleanField(
        "Can edit posts",
        description="Check this if the users in this group can edit posts"
    )
    deletepost = BooleanField(
        "Can delete posts",
        description="Check this is the users in this group can delete posts"
    )
    deletetopic = BooleanField(
        "Can delete topics",
        description="Check this is the users in this group can delete topics"
    )
    posttopic = BooleanField(
        "Can create topics",
        description="Check this is the users in this group can create topics"
    )
    postreply = BooleanField(
        "Can post replies",
        description="Check this is the users in this group can post replies"
    )

    mod_edituser = BooleanField(
        "Moderators can edit user profiles",
        description=("Allow moderators to edit a another users profile "
                     "including password and email changes.")
    )

    mod_banuser = BooleanField(
        "Moderators can ban users",
        description="Allow moderators to ban other users"
    )

    def validate_name(self, field):
        if hasattr(self, "group"):
            group = Group.query.filter(
                db.and_(
                    Group.name.like(field.data),
                    db.not_(Group.id == self.group.id)
                )
            ).first()
        else:
            group = Group.query.filter(Group.name.like(field.data)).first()

        if group:
            raise ValidationError("This name is taken")

    def validate_banned(self, field):
        if hasattr(self, "group"):
            group = Group.query.filter(
                db.and_(
                    Group.banned,
                    db.not_(Group.id == self.group.id)
                )
            ).count()
        else:
            group = Group.query.filter_by(banned=True).count()

        if field.data and group > 0:
            raise ValidationError("There is already a Banned group")

    def validate_guest(self, field):
        if hasattr(self, "group"):
            group = Group.query.filter(
                db.and_(
                    Group.guest,
                    db.not_(Group.id == self.group.id)
                )
            ).count()
        else:
            group = Group.query.filter_by(guest=True).count()

        if field.data and group > 0:
            raise ValidationError("There is already a Guest group")

    def save(self):
        group = Group(**self.data)
        return group.save()


class EditGroupForm(GroupForm):
    def __init__(self, group, *args, **kwargs):
        self.group = group
        kwargs['obj'] = self.group
        super(GroupForm, self).__init__(*args, **kwargs)


class AddGroupForm(GroupForm):
    pass


class ForumForm(Form):
    title = StringField("Forum Title", validators=[
        DataRequired(message="Forum title required")])

    description = TextAreaField(
        "Description",
        validators=[Optional()],
        description="You can format your description with BBCode."
    )

<<<<<<< HEAD
    position = IntegerField("Position", default=1, validators=[
        DataRequired(message="Forum position required")])
=======
    position = IntegerField(
        "Position",
        default=1,
        validators=[Required(message="Forum position required")]
    )
>>>>>>> 206e3d22

    category = QuerySelectField(
        "Category",
        query_factory=selectable_categories,
        allow_blank=False,
        get_label="title",
        description="The category that contains this forum."
    )

<<<<<<< HEAD
    external = StringField("External link", validators=[
        Optional(), URL()],
        description="A link to a website i.e. 'http://flaskbb.org'")
=======
    external = TextField(
        "External link",
        validators=[Optional(), URL()],
        description="A link to a website i.e. 'http://flaskbb.org'"
    )
>>>>>>> 206e3d22

    moderators = StringField(
        "Moderators",
        description="Comma seperated usernames. Leave it blank if you do not \
                     want to set any moderators."
    )

    show_moderators = BooleanField(
        "Show Moderators",
        description="Do you want show the moderators on the index page?"
    )

    locked = BooleanField(
        "Locked?",
        description="Disable new posts and topics in this forum."
    )

    def validate_external(self, field):
        if hasattr(self, "forum"):
            if self.forum.topics:
                raise ValidationError("You cannot convert a forum that \
                                       contain topics in a external link")

    def validate_show_moderators(self, field):
        if field.data and not self.moderators.data:
            raise ValidationError("You also need to specify some moderators.")

    def validate_moderators(self, field):
        approved_moderators = list()

        if field.data:
            # convert the CSV string in a list
            moderators = field.data.split(",")
            # remove leading and ending spaces
            moderators = [mod.strip() for mod in moderators]
            for moderator in moderators:
                # Check if the usernames exist
                user = User.query.filter_by(username=moderator).first()

                # Check if the user has the permissions to moderate a forum
                if user:
                    if not (user.get_permissions()["mod"] or
                            user.get_permissions()["admin"] or
                            user.get_permissions()["super_mod"]):
                        raise ValidationError("%s is not in a moderators \
                            group" % user.username)
                    else:
                        approved_moderators.append(user)
                else:
                    raise ValidationError("User %s not found" % moderator)
            field.data = approved_moderators

        else:
            field.data = approved_moderators

    def save(self):
        forum = Forum(title=self.title.data,
                      description=self.description.data,
                      position=self.position.data,
                      external=self.external.data,
                      show_moderators=self.show_moderators.data,
                      locked=self.locked.data)

        if self.moderators.data:
            # is already validated
            forum.moderators = self.moderators.data

        forum.category_id = self.category.data.id

        return forum.save()


class EditForumForm(ForumForm):
    def __init__(self, forum, *args, **kwargs):
        self.forum = forum
        kwargs['obj'] = self.forum
        super(ForumForm, self).__init__(*args, **kwargs)


class AddForumForm(ForumForm):
    pass


class CategoryForm(Form):
    title = StringField("Category title", validators=[
        DataRequired(message="Category title required")])

    description = TextAreaField(
        "Description",
        validators=[Optional()],
        description="You can format your description with BBCode."
    )

<<<<<<< HEAD
    position = IntegerField("Position", default=1, validators=[
        DataRequired(message="Category position required")])
=======
    position = IntegerField(
        "Position",
        default=1,
        validators=[Required(message="Category position required")]
    )
>>>>>>> 206e3d22

    def save(self):
        category = Category(**self.data)
        return category.save()<|MERGE_RESOLUTION|>--- conflicted
+++ resolved
@@ -11,8 +11,8 @@
 from flask.ext.wtf import Form
 from wtforms import (StringField, TextAreaField, PasswordField, IntegerField,
                      BooleanField, SelectField, DateField)
-from wtforms.validators import (DataRequired, Optional, Email, regexp, Length, URL,
-                                ValidationError)
+from wtforms.validators import (DataRequired, Optional, Email, regexp, Length,
+                                URL, ValidationError)
 
 from wtforms.ext.sqlalchemy.fields import (QuerySelectField,
                                            QuerySelectMultipleField)
@@ -251,8 +251,10 @@
 
 
 class ForumForm(Form):
-    title = StringField("Forum Title", validators=[
-        DataRequired(message="Forum title required")])
+    title = StringField(
+        "Forum Title",
+        validators=[DataRequired(message="Forum title required")]
+    )
 
     description = TextAreaField(
         "Description",
@@ -260,16 +262,11 @@
         description="You can format your description with BBCode."
     )
 
-<<<<<<< HEAD
-    position = IntegerField("Position", default=1, validators=[
-        DataRequired(message="Forum position required")])
-=======
     position = IntegerField(
         "Position",
         default=1,
-        validators=[Required(message="Forum position required")]
-    )
->>>>>>> 206e3d22
+        validators=[DataRequired(message="Forum position required")]
+    )
 
     category = QuerySelectField(
         "Category",
@@ -279,17 +276,11 @@
         description="The category that contains this forum."
     )
 
-<<<<<<< HEAD
-    external = StringField("External link", validators=[
-        Optional(), URL()],
-        description="A link to a website i.e. 'http://flaskbb.org'")
-=======
-    external = TextField(
+    external = StringField(
         "External link",
         validators=[Optional(), URL()],
         description="A link to a website i.e. 'http://flaskbb.org'"
     )
->>>>>>> 206e3d22
 
     moderators = StringField(
         "Moderators",
@@ -383,16 +374,11 @@
         description="You can format your description with BBCode."
     )
 
-<<<<<<< HEAD
-    position = IntegerField("Position", default=1, validators=[
-        DataRequired(message="Category position required")])
-=======
     position = IntegerField(
         "Position",
         default=1,
-        validators=[Required(message="Category position required")]
-    )
->>>>>>> 206e3d22
+        validators=[DataRequired(message="Category position required")]
+    )
 
     def save(self):
         category = Category(**self.data)
