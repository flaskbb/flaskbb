--- conflicted
+++ resolved
@@ -49,11 +49,11 @@
 from flaskbb.user.models import Guest, User
 
 # various helpers
-<<<<<<< HEAD
 from flaskbb.utils.helpers import (
     app_config_from_env,
     crop_title,
     format_date,
+    format_datetime,
     forum_is_unread,
     get_alembic_locations,
     get_flaskbb_config,
@@ -65,14 +65,6 @@
     topic_is_unread,
 )
 
-=======
-from flaskbb.utils.helpers import (app_config_from_env, crop_title,
-                                   format_date, forum_is_unread,
-                                   get_alembic_locations, get_flaskbb_config,
-                                   is_online, mark_online,
-                                   render_template, time_since, time_utcnow,
-                                   topic_is_unread, format_datetime)
->>>>>>> 166033c9
 # permission checks (here they are used for the jinja filters)
 from flaskbb.utils.requirements import (
     CanBanUser,
@@ -272,22 +264,13 @@
     """Configures the template filters."""
     filters = {}
 
-<<<<<<< HEAD
+    filters["crop_title"] = crop_title
     filters["format_date"] = format_date
+    filters["format_datetime"] = format_datetime
+    filters["forum_is_unread"] = forum_is_unread
+    filters["is_online"] = is_online
     filters["time_since"] = time_since
-    filters["is_online"] = is_online
-    filters["crop_title"] = crop_title
-    filters["forum_is_unread"] = forum_is_unread
     filters["topic_is_unread"] = topic_is_unread
-=======
-    filters['format_date'] = format_date
-    filters['format_datetime'] = format_datetime
-    filters['time_since'] = time_since
-    filters['is_online'] = is_online
-    filters['crop_title'] = crop_title
-    filters['forum_is_unread'] = forum_is_unread
-    filters['topic_is_unread'] = topic_is_unread
->>>>>>> 166033c9
 
     permissions = [
         ("is_admin", IsAdmin),
