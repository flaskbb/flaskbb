# -*- coding: utf-8 -*-
"""
    flaskbb.app
    ~~~~~~~~~~~

    manages the app creation and configuration process

    :copyright: (c) 2014 by the FlaskBB Team.
    :license: BSD, see LICENSE for more details.
"""
import logging
import logging.config
import os
import sys
import time
from datetime import datetime
from functools import partial

from flask import Flask, request
from flask_login import current_user
from sqlalchemy import event
from sqlalchemy.engine import Engine
from sqlalchemy.exc import OperationalError, ProgrammingError

from flaskbb._compat import iteritems, string_types
# extensions
from flaskbb.extensions import (alembic, allows, babel, cache, celery, csrf,
                                db, debugtoolbar, limiter, login_manager, mail,
                                redis_store, themes, whooshee)
<<<<<<< HEAD
from .auth import views as auth_views
from .forum import views as forum_views
from .management import views as management_views
from flaskbb.message.views import message
=======
from flaskbb.forum.views import forum
from flaskbb.management.views import management
>>>>>>> 07c7aecd
from flaskbb.plugins import spec
from flaskbb.plugins.manager import FlaskBBPluginManager
from flaskbb.plugins.models import PluginRegistry
from flaskbb.plugins.utils import remove_zombie_plugins_from_db, template_hook
# models
from flaskbb.user.models import Guest, User
# views
from flaskbb.user.views import user
# various helpers
from flaskbb.utils.helpers import (app_config_from_env, crop_title,
                                   format_date, forum_is_unread,
                                   get_alembic_locations, get_flaskbb_config,
                                   is_online, mark_online, render_markup,
                                   render_template, time_since, time_utcnow,
                                   topic_is_unread)
# permission checks (here they are used for the jinja filters)
from flaskbb.utils.requirements import (CanBanUser, CanEditUser, IsAdmin,
                                        IsAtleastModerator, TplCanDeletePost,
                                        TplCanDeleteTopic, TplCanEditPost,
                                        TplCanModerate, TplCanPostReply,
                                        TplCanPostTopic)
# whooshees
from flaskbb.utils.search import (ForumWhoosheer, PostWhoosheer,
                                  TopicWhoosheer, UserWhoosheer)
# app specific configurations
from flaskbb.utils.settings import flaskbb_config
from flaskbb.utils.translations import FlaskBBDomain


logger = logging.getLogger(__name__)


def create_app(config=None, instance_path=None):
    """Creates the app.

    :param instance_path: An alternative instance path for the application.
                          By default the folder ``'instance'`` next to the
                          package or module is assumed to be the instance
                          path.
                          See :ref:`Instance Folders <flask:instance-folders>`.
    :param config: The configuration file or object.
                   The environment variable is weightet as the heaviest.
                   For example, if the config is specified via an file
                   and a ENVVAR, it will load the config via the file and
                   later overwrite it from the ENVVAR.
    """

    app = Flask(
        "flaskbb",
        instance_path=instance_path,
        instance_relative_config=True
    )

    # instance folders are not automatically created by flask
    if not os.path.exists(app.instance_path):
        os.makedirs(app.instance_path)

    configure_app(app, config)
    configure_celery_app(app, celery)
    configure_extensions(app)
    load_plugins(app)
    configure_blueprints(app)
    configure_template_filters(app)
    configure_context_processors(app)
    configure_before_handlers(app)
    configure_errorhandlers(app)
    configure_migrations(app)
    configure_translations(app)

    app.pluggy.hook.flaskbb_additional_setup(app=app, pluggy=app.pluggy)

    return app


def configure_app(app, config):
    """Configures FlaskBB."""
    # Use the default config and override it afterwards
    app.config.from_object('flaskbb.configs.default.DefaultConfig')
    config = get_flaskbb_config(app, config)
    # Path
    if isinstance(config, string_types):
        app.config.from_pyfile(config)
    # Module
    else:
        # try to update the config from the object
        app.config.from_object(config)

    # Add the location of the config to the config
    app.config["CONFIG_PATH"] = config

    # Environment
    # Get config file from envvar
    app.config.from_envvar("FLASKBB_SETTINGS", silent=True)

    # Parse the env for FLASKBB_ prefixed env variables and set
    # them on the config object
    app_config_from_env(app, prefix="FLASKBB_")

    # Setting up logging as early as possible
    configure_logging(app)

    if not isinstance(config, string_types) and config is not None:
        config_name = "{}.{}".format(config.__module__, config.__name__)
    else:
        config_name = config

    logger.info("Using config from: {}".format(config_name))

    app.pluggy = FlaskBBPluginManager('flaskbb', implprefix='flaskbb_')


def configure_celery_app(app, celery):
    """Configures the celery app."""
    app.config.update({'BROKER_URL': app.config["CELERY_BROKER_URL"]})
    celery.conf.update(app.config)

    TaskBase = celery.Task

    class ContextTask(TaskBase):
        def __call__(self, *args, **kwargs):
            with app.app_context():
                return TaskBase.__call__(self, *args, **kwargs)
    celery.Task = ContextTask


def configure_blueprints(app):
    app.register_blueprint(user, url_prefix=app.config["USER_URL_PREFIX"])
<<<<<<< HEAD
    app.register_blueprint(
        message, url_prefix=app.config["MESSAGE_URL_PREFIX"]
=======
    app.register_blueprint(auth, url_prefix=app.config["AUTH_URL_PREFIX"])
    app.register_blueprint(
        management, url_prefix=app.config["ADMIN_URL_PREFIX"]
>>>>>>> 07c7aecd
    )

    app.pluggy.hook.flaskbb_load_blueprints(app=app)


def configure_extensions(app):
    """Configures the extensions."""

    # Flask-WTF CSRF
    csrf.init_app(app)

    # Flask-SQLAlchemy
    db.init_app(app)

    # Flask-Alembic
    alembic.init_app(app, command_name="db")

    # Flask-Mail
    mail.init_app(app)

    # Flask-Cache
    cache.init_app(app)

    # Flask-Debugtoolbar
    debugtoolbar.init_app(app)

    # Flask-Themes
    themes.init_themes(app, app_identifier="flaskbb")

    # Flask-And-Redis
    redis_store.init_app(app)

    # Flask-Limiter
    limiter.init_app(app)

    # Flask-Whooshee
    whooshee.init_app(app)
    # not needed for unittests - and it will speed up testing A LOT
    if not app.testing:
        whooshee.register_whoosheer(PostWhoosheer)
        whooshee.register_whoosheer(TopicWhoosheer)
        whooshee.register_whoosheer(ForumWhoosheer)
        whooshee.register_whoosheer(UserWhoosheer)

    # Flask-Login
    login_manager.login_view = app.config["LOGIN_VIEW"]
    login_manager.refresh_view = app.config["REAUTH_VIEW"]
    login_manager.login_message_category = app.config["LOGIN_MESSAGE_CATEGORY"]
    login_manager.needs_refresh_message_category = \
        app.config["REFRESH_MESSAGE_CATEGORY"]
    login_manager.anonymous_user = Guest

    @login_manager.user_loader
    def load_user(user_id):
        """Loads the user. Required by the `login` extension."""
        user_instance = User.query.filter_by(id=user_id).first()
        if user_instance:
            return user_instance
        else:
            return None

    login_manager.init_app(app)

    # Flask-Allows
    allows.init_app(app)
    allows.identity_loader(lambda: current_user)


def configure_template_filters(app):
    """Configures the template filters."""
    filters = {}

    filters['markup'] = render_markup
    filters['format_date'] = format_date
    filters['time_since'] = time_since
    filters['is_online'] = is_online
    filters['crop_title'] = crop_title
    filters['forum_is_unread'] = forum_is_unread
    filters['topic_is_unread'] = topic_is_unread

    permissions = [
        ('is_admin', IsAdmin),
        ('is_moderator', IsAtleastModerator),
        ('is_admin_or_moderator', IsAtleastModerator),
        ('can_edit_user', CanEditUser),
        ('can_ban_user', CanBanUser),
    ]

    filters.update([
        (name, partial(perm, request=request)) for name, perm in permissions
    ])

    # these create closures
    filters['can_moderate'] = TplCanModerate(request)
    filters['post_reply'] = TplCanPostReply(request)
    filters['edit_post'] = TplCanEditPost(request)
    filters['delete_post'] = TplCanDeletePost(request)
    filters['post_topic'] = TplCanPostTopic(request)
    filters['delete_topic'] = TplCanDeleteTopic(request)

    app.jinja_env.filters.update(filters)

    app.jinja_env.globals["run_hook"] = template_hook

    app.pluggy.hook.flaskbb_jinja_directives(app=app)


def configure_context_processors(app):
    """Configures the context processors."""

    @app.context_processor
    def inject_flaskbb_config():
        """Injects the ``flaskbb_config`` config variable into the
        templates.
        """
        return dict(flaskbb_config=flaskbb_config, format_date=format_date)

    @app.context_processor
    def inject_now():
        """Injects the current time."""
        return dict(now=datetime.utcnow())


def configure_before_handlers(app):
    """Configures the before request handlers."""

    @app.before_request
    def update_lastseen():
        """Updates `lastseen` before every reguest if the user is
        authenticated."""
        if current_user.is_authenticated:
            current_user.lastseen = time_utcnow()
            db.session.add(current_user)
            db.session.commit()

    if app.config["REDIS_ENABLED"]:
        @app.before_request
        def mark_current_user_online():
            if current_user.is_authenticated:
                mark_online(current_user.username)
            else:
                mark_online(request.remote_addr, guest=True)

    app.pluggy.hook.flaskbb_request_processors(app=app)


def configure_errorhandlers(app):
    """Configures the error handlers."""

    @app.errorhandler(403)
    def forbidden_page(error):
        return render_template("errors/forbidden_page.html"), 403

    @app.errorhandler(404)
    def page_not_found(error):
        return render_template("errors/page_not_found.html"), 404

    @app.errorhandler(500)
    def server_error_page(error):
        return render_template("errors/server_error.html"), 500

    app.pluggy.hook.flaskbb_errorhandlers(app=app)


def configure_migrations(app):
    """Configure migrations."""
    plugin_dirs = app.pluggy.hook.flaskbb_load_migrations()
    version_locations = get_alembic_locations(plugin_dirs)

    app.config['ALEMBIC']['version_locations'] = version_locations


def configure_translations(app):
    """Configure translations."""

    # we have to initialize the extension after we have loaded the plugins
    # because we of the 'flaskbb_load_translations' hook
    babel.init_app(app=app, default_domain=FlaskBBDomain(app))

    @babel.localeselector
    def get_locale():
        # if a user is logged in, use the locale from the user settings
        if current_user and \
                current_user.is_authenticated and current_user.language:
            return current_user.language
        # otherwise we will just fallback to the default language
        return flaskbb_config["DEFAULT_LANGUAGE"]


def configure_logging(app):
    """Configures logging."""
    if app.config.get('USE_DEFAULT_LOGGING'):
        configure_default_logging(app)

    if app.config.get('LOG_CONF_FILE'):
        logging.config.fileConfig(
            app.config['LOG_CONF_FILE'], disable_existing_loggers=False
        )

    if app.config["SQLALCHEMY_ECHO"]:
        # Ref: http://stackoverflow.com/a/8428546
        @event.listens_for(Engine, "before_cursor_execute")
        def before_cursor_execute(
                conn, cursor, statement, parameters, context, executemany
        ):
            conn.info.setdefault('query_start_time', []).append(time.time())

        @event.listens_for(Engine, "after_cursor_execute")
        def after_cursor_execute(
                conn, cursor, statement, parameters, context, executemany
        ):
            total = time.time() - conn.info['query_start_time'].pop(-1)
            app.logger.debug("Total Time: %f", total)


def configure_default_logging(app):
    # TODO: Remove this once Flask 0.13 is released
    app.config["LOGGER_NAME"] = "flask.app"

    # Load default logging config
    logging.config.dictConfig(app.config["LOG_DEFAULT_CONF"])

    if app.config["SEND_LOGS"]:
        configure_mail_logs(app)


def configure_mail_logs(app, formatter):
    from logging.handlers import SMTPHandler
    formatter = logging.Formatter(
        "%(asctime)s %(levelname)-7s %(name)-25s %(message)s"
    )
    mail_handler = SMTPHandler(
        app.config['MAIL_SERVER'], app.config['MAIL_DEFAULT_SENDER'],
        app.config['ADMINS'], 'application error, no admins specified',
        (app.config['MAIL_USERNAME'], app.config['MAIL_PASSWORD'])
    )

    mail_handler.setLevel(logging.ERROR)
    mail_handler.setFormatter(formatter)
    app.logger.addHandler(mail_handler)


def load_plugins(app):
    app.pluggy.add_hookspecs(spec)

    # have to find all the flaskbb modules that are loaded this way
    # otherwise sys.modules might change while we're iterating it
    # because of imports and that makes Python very unhappy
    # we are not interested in duplicated plugins or invalid ones
    # ('None' - appears on py2) and thus using a set
    flaskbb_modules = set(
        module for name, module in iteritems(sys.modules)
        if name.startswith('flaskbb')
    )
    for module in flaskbb_modules:
        app.pluggy.register(module, internal=True)

    try:
        with app.app_context():
            plugins = PluginRegistry.query.all()

    except (OperationalError, ProgrammingError) as exc:
        logger.debug("Database is not setup correctly or has not been "
                     "setup yet.", exc_info=exc)
        # load plugins even though the database isn't setup correctly
        # i.e. when creating the initial database and wanting to install
        # the plugins migration as well
        app.pluggy.load_setuptools_entrypoints('flaskbb_plugins')
        return

    for plugin in plugins:
        if not plugin.enabled:
            app.pluggy.set_blocked(plugin.name)

    app.pluggy.load_setuptools_entrypoints('flaskbb_plugins')
    app.pluggy.hook.flaskbb_extensions(app=app)

    loaded_names = set([p[0] for p in app.pluggy.list_name_plugin()])
    registered_names = set([p.name for p in plugins])
    unregistered = [
        PluginRegistry(name=name) for name in loaded_names - registered_names
        # ignore internal FlaskBB modules
        if not name.startswith('flaskbb.') and name != 'flaskbb'
    ]
    with app.app_context():
        db.session.add_all(unregistered)
        db.session.commit()

        removed = 0
        if app.config["REMOVE_DEAD_PLUGINS"]:
            removed = remove_zombie_plugins_from_db()
            logger.info("Removed Plugins: {}".format(removed))

    # we need a copy of it because of
    # RuntimeError: dictionary changed size during iteration
    tasks = celery.tasks.copy()
    disabled_plugins = [
        p.__package__ for p in app.pluggy.get_disabled_plugins()
    ]
    for task_name, task in iteritems(tasks):
        if task.__module__.split(".")[0] in disabled_plugins:
            logger.debug("Unregistering task: '{}'".format(task))
            celery.tasks.unregister(task_name)<|MERGE_RESOLUTION|>--- conflicted
+++ resolved
@@ -27,15 +27,9 @@
 from flaskbb.extensions import (alembic, allows, babel, cache, celery, csrf,
                                 db, debugtoolbar, limiter, login_manager, mail,
                                 redis_store, themes, whooshee)
-<<<<<<< HEAD
 from .auth import views as auth_views
 from .forum import views as forum_views
 from .management import views as management_views
-from flaskbb.message.views import message
-=======
-from flaskbb.forum.views import forum
-from flaskbb.management.views import management
->>>>>>> 07c7aecd
 from flaskbb.plugins import spec
 from flaskbb.plugins.manager import FlaskBBPluginManager
 from flaskbb.plugins.models import PluginRegistry
@@ -163,16 +157,6 @@
 
 def configure_blueprints(app):
     app.register_blueprint(user, url_prefix=app.config["USER_URL_PREFIX"])
-<<<<<<< HEAD
-    app.register_blueprint(
-        message, url_prefix=app.config["MESSAGE_URL_PREFIX"]
-=======
-    app.register_blueprint(auth, url_prefix=app.config["AUTH_URL_PREFIX"])
-    app.register_blueprint(
-        management, url_prefix=app.config["ADMIN_URL_PREFIX"]
->>>>>>> 07c7aecd
-    )
-
     app.pluggy.hook.flaskbb_load_blueprints(app=app)
 
 
