--- conflicted
+++ resolved
@@ -8,14 +8,11 @@
     :copyright: (c) 2014 by the FlaskBB Team.
     :license: BSD, see LICENSE for more details.
 """
-<<<<<<< HEAD
 import warnings
-=======
 import contextlib
 import copy
 import os
 
->>>>>>> 13698440
 from flask import current_app
 from flask import g
 from flask_migrate import upgrade, downgrade, migrate
@@ -70,17 +67,13 @@
         # current_app.logger.debug(config.get_main_option('version_locations'))
     return config
 
-<<<<<<< HEAD
+
 class FlaskBBPluginDeprecationWarning(DeprecationWarning):
     pass
 
 
 warnings.simplefilter("always", FlaskBBPluginDeprecationWarning)
 
-
-class FlaskBBPlugin(Plugin):
-=======
->>>>>>> 13698440
 
 class FlaskBBPlugin(Plugin):
     #: This is the :class:`SettingsGroup` key - if your the plugin needs to
@@ -150,19 +143,11 @@
         return False
 
     @property
-<<<<<<< HEAD
     def installed(self):
         is_installed = False
         if self.has_settings:
             group = SettingsGroup.query.\
                 filter_by(key=self.settings_key).\
-=======
-    def uninstallable(self):
-        """Is ``True`` if the Plugin can be uninstalled."""
-        if self.installable:
-            group = SettingsGroup.query. \
-                filter_by(key=self.settings_key). \
->>>>>>> 13698440
                 first()
             is_installed = group and len(group.settings.all()) > 0
         return is_installed
@@ -184,8 +169,6 @@
         )
         return self.has_settings
 
-<<<<<<< HEAD
-=======
     def this_version_installed(self):
         installed_migration = Setting.\
             as_dict(self.settings_key).\
@@ -197,7 +180,6 @@
             return False
         return None
 
->>>>>>> 13698440
     # Some helpers
     def register_blueprint(self, blueprint, **kwargs):
         """Registers a blueprint.
